--- conflicted
+++ resolved
@@ -59,18 +59,11 @@
 
     """
 
-<<<<<<< HEAD
     def __init__(self, forcefields=('amber99sbildn.xml', 'amber99_obc.xml'),
-                 pH=7.0, *args, **kwargs):
+                 pH=7.0, auto_parametrize=None, *args, **kwargs):
         ObjectiveProvider.__init__(self, **kwargs)
-        self.forcefields = forcefields
         self.pH = pH
-        self.forcefield = openmm_app.ForceField(*self.forcefields)
-=======
-    def __init__(self, forcefields, auto_parametrize=None, *args, **kwargs):
-        ObjectiveProvider.__init__(self, **kwargs)
         self.auto_parametrize = auto_parametrize
->>>>>>> 721d25bf
         self.topology = None
         self._simulation = None
 
