--- conflicted
+++ resolved
@@ -42,28 +42,12 @@
         True if rmsd is within threshold, False otherwise
 
     """
-<<<<<<< HEAD
-    def molecules_xform_coords_by_name(individual, subjects):
-        individual.express()
-        compounds = []
-        for subject in subjects:
-            for gene in individual.genes.values():
-                if gene.__class__.__name__ == 'Molecule' and gene.name == subject:
-                    compounds.append(gene.compound)
-        atoms = [a for compound in compounds
-                 for a in sorted(compound.mol.atoms, key=lambda x: x.serialNumber)]
-        xform_coords = [a.xformCoord() for a in atoms]
-        individual.unexpress()
-        return xform_coords
-
-=======
     # If ligands are not the same molecule, of course they aren't similar
     molecules1 = [g.allele for g in ind1.genes if g.__class__.__name__ == "Molecule"]
     molecules2 = [g.allele for g in ind2.genes if g.__class__.__name__ == "Molecule"]
     if molecules1 != molecules2:
         return False
-    # else:
->>>>>>> 14476c36
+
     logger.debug("Comparing RMSD between #%s and #%s", id(ind1), id(ind2))
     coords1 = _molecules_xform_coords_by_name(ind1, subjects)
     coords2 = _molecules_xform_coords_by_name(ind2, subjects)
@@ -81,8 +65,8 @@
         for gene in individual.genes.values():
             if gene.__class__.__name__ == 'Molecule' and gene.name == subject:
                 compounds.append(gene.compound)
-    atoms = [sorted(compound.mol.atoms, key=lambda x: x.serialNumber)
-             for compound in compounds]
+    atoms = [a for compound in compounds
+             for a in sorted(compound.mol.atoms, key=lambda x: x.serialNumber)]
     xform_coords = [a.xformCoord() for a in atoms]
     individual.unexpress()
     return xform_coords