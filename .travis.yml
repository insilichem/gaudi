--- conflicted
+++ resolved
@@ -1,8 +1,3 @@
-<<<<<<< HEAD
-=======
-# Derived from  
-# https://github.com/theochem/qcgrids/blob/master/.travis.yml
->>>>>>> df958220
 env:
   matrix:
   - MYCONDAPY=2.7
@@ -95,7 +90,7 @@
 install:
 - export LC_ALL=en_US.UTF8
 # Build gaudi package
-- conda build -q --python=2.7 conda-recipe --no-test -c "$HOME/miniconda/conda-bld" 
+- conda build -q --python=2.7 conda-recipe --no-test -c "$HOME/miniconda/conda-bld"
 # Create specific Python 2 env
 - conda env remove -n gaudi || true
 - conda create -n gaudi --use-local python=2.7 gaudi pytest pytest-benchmark
